--- conflicted
+++ resolved
@@ -133,19 +133,6 @@
 
 (defvar neotree-mode-map
   (let ((map (make-sparse-keymap)))
-<<<<<<< HEAD
-    (define-key map (kbd "SPC") 'neo-node-do-enter)
-    (define-key map (kbd "TAB") 'neo-node-do-enter)
-    (define-key map (kbd "RET") 'neo-node-do-enter)
-    (define-key map (kbd "g") 'neotree-refresh)
-    (define-key map (kbd "p") 'previous-line)
-    (define-key map (kbd "n") 'next-line)
-    (define-key map (kbd "C-x C-f") 'find-file-other-window)
-    (define-key map (kbd "C-c C-c") 'neo-node-do-change-root)
-    (define-key map (kbd "C-c C-f") 'find-file-other-window)
-    (define-key map (kbd "C-c C-n") 'neo-create-node)
-    (define-key map (kbd "C-c C-d") 'neo-delete-current-node)
-=======
     (define-key neotree-mode-map (kbd "SPC")     'neo-node-do-enter)
     (define-key neotree-mode-map (kbd "TAB")     'neo-node-do-enter)
     (define-key neotree-mode-map (kbd "RET")     'neo-node-do-enter)
@@ -157,7 +144,6 @@
     (define-key neotree-mode-map (kbd "C-c C-f") 'find-file-other-window)
     (define-key neotree-mode-map (kbd "C-c C-n") 'neo-create-node)
     (define-key neotree-mode-map (kbd "C-c C-d") 'neo-delete-current-node)
->>>>>>> 3a81b103
     map)
   "Keymap for `neotree-mode'.")
 
